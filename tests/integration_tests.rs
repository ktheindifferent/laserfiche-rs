--- conflicted
+++ resolved
@@ -253,82 +253,30 @@
 }
 
 #[tokio::test]
-<<<<<<< HEAD
-async fn test_metadata_empty_arrays() {
-    // Test handling of empty metadata arrays
-=======
 async fn test_future_timestamp_handling() {
     // This test verifies that the authentication system can handle future timestamps correctly
->>>>>>> 05137fbe
-    let address = env::var("LF_TEST_API_ADDRESS").ok();
-    let repository = env::var("LF_TEST_REPOSITORY").ok();
-    let username = env::var("LF_TEST_USERNAME").ok();
-    let password = env::var("LF_TEST_PASSWORD").ok();
-
-    if address.is_none() || repository.is_none() || username.is_none() || password.is_none() {
-        eprintln!("Skipping integration test: Missing test environment variables");
-        return;
-    }
-
-    let api_server = LFApiServer {
-        address: address.unwrap(),
-        repository: repository.unwrap(),
-    };
-
-<<<<<<< HEAD
-=======
+    let address = env::var("LF_TEST_API_ADDRESS").ok();
+    let repository = env::var("LF_TEST_REPOSITORY").ok();
+    let username = env::var("LF_TEST_USERNAME").ok();
+    let password = env::var("LF_TEST_PASSWORD").ok();
+
+    if address.is_none() || repository.is_none() || username.is_none() || password.is_none() {
+        eprintln!("Skipping integration test: Missing test environment variables");
+        return;
+    }
+
+    let api_server = LFApiServer {
+        address: address.unwrap(),
+        repository: repository.unwrap(),
+    };
+
     // Test authentication with current time
->>>>>>> 05137fbe
-    let auth_result = Auth::new(
-        api_server.clone(),
-        username.unwrap(),
-        password.unwrap()
-    ).await;
-
-<<<<<<< HEAD
-    if let Ok(AuthOrError::Auth(auth)) = auth_result {
-        // Test with a known entry ID that might have metadata
-        let metadata_result = Entry::get_metadata(
-            api_server,
-            auth,
-            1  // Root folder typically exists
-        ).await;
-
-        // Should handle the result gracefully whether metadata exists or not
-        match metadata_result {
-            Ok(MetadataResultOrError::Metadata(metadata)) => {
-                // Should not panic even if metadata.value is empty
-                if metadata.value.is_empty() {
-                    println!("Entry has no metadata (expected case)");
-                } else {
-                    // Should not panic when accessing first element
-                    if let Some(first_field) = metadata.value.first() {
-                        println!("First metadata field: {:?}", first_field.field_name);
-                        
-                        // Should not panic even if values array is empty
-                        if first_field.values.is_empty() {
-                            println!("Field has no values");
-                        } else if let Some(first_value) = first_field.values.first() {
-                            println!("First value: {:?}", first_value.value);
-                        }
-                    }
-                }
-            },
-            Ok(MetadataResultOrError::LFAPIError(_)) => {
-                // API error is acceptable for this test
-                println!("API returned error (may be expected)");
-            },
-            Err(e) => {
-                eprintln!("Failed to get metadata: {}", e);
-            }
-        }
-    }
-}
-
-#[tokio::test]
-async fn test_metadata_with_various_array_sizes() {
-    // Test handling metadata with different array sizes
-=======
+    let auth_result = Auth::new(
+        api_server.clone(),
+        username.unwrap(),
+        password.unwrap()
+    ).await;
+
     assert!(auth_result.is_ok(), "Authentication should succeed");
 
     if let Ok(AuthOrError::Auth(auth)) = auth_result {
@@ -410,73 +358,21 @@
 #[test]
 fn test_blocking_future_timestamps() {
     // Test blocking API with future timestamp handling
->>>>>>> 05137fbe
-    let address = env::var("LF_TEST_API_ADDRESS").ok();
-    let repository = env::var("LF_TEST_REPOSITORY").ok();
-    let username = env::var("LF_TEST_USERNAME").ok();
-    let password = env::var("LF_TEST_PASSWORD").ok();
-
-    if address.is_none() || repository.is_none() || username.is_none() || password.is_none() {
-<<<<<<< HEAD
-        eprintln!("Skipping integration test: Missing test environment variables");
-=======
+    let address = env::var("LF_TEST_API_ADDRESS").ok();
+    let repository = env::var("LF_TEST_REPOSITORY").ok();
+    let username = env::var("LF_TEST_USERNAME").ok();
+    let password = env::var("LF_TEST_PASSWORD").ok();
+
+    if address.is_none() || repository.is_none() || username.is_none() || password.is_none() {
         eprintln!("Skipping blocking integration test: Missing test environment variables");
->>>>>>> 05137fbe
-        return;
-    }
-
-    let api_server = LFApiServer {
-        address: address.unwrap(),
-        repository: repository.unwrap(),
-    };
-
-<<<<<<< HEAD
-    let auth_result = Auth::new(
-        api_server.clone(),
-        username.unwrap(),
-        password.unwrap()
-    ).await;
-
-    if let Ok(AuthOrError::Auth(auth)) = auth_result {
-        // First, list some entries to test
-        let entries_result = Entry::list(
-            api_server.clone(),
-            auth.clone(),
-            1
-        ).await;
-
-        if let Ok(EntriesOrError::Entries(entries)) = entries_result {
-            // Test metadata for multiple entries
-            for entry in entries.value.iter().take(5) {
-                let metadata_result = Entry::get_metadata(
-                    api_server.clone(),
-                    auth.clone(),
-                    entry.id
-                ).await;
-
-                match metadata_result {
-                    Ok(MetadataResultOrError::Metadata(metadata)) => {
-                        // Verify safe access without panics
-                        println!("Entry {} has {} metadata fields", entry.id, metadata.value.len());
-                        
-                        // Safe iteration over metadata fields
-                        for (idx, field) in metadata.value.iter().enumerate() {
-                            println!("  Field {}: {} with {} values", 
-                                     idx, 
-                                     field.field_name, 
-                                     field.values.len());
-                        }
-                    },
-                    Ok(MetadataResultOrError::LFAPIError(error)) => {
-                        println!("Entry {} metadata error: {:?}", entry.id, error);
-                    },
-                    Err(e) => {
-                        eprintln!("Failed to get metadata for entry {}: {}", entry.id, e);
-                    }
-                }
-            }
-        }
-=======
+        return;
+    }
+
+    let api_server = LFApiServer {
+        address: address.unwrap(),
+        repository: repository.unwrap(),
+    };
+
     let auth_result = Auth::new_blocking(
         api_server,
         username.unwrap(),
@@ -500,6 +396,5 @@
         
         // Verify no overflow
         assert!(auth.timestamp > 0 && auth.timestamp < i64::MAX);
->>>>>>> 05137fbe
     }
 }